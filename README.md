
<<<<<<< HEAD
# DISCOVER: A Python Implementation of Data-Informed Symbolic Combination of Operators for Variable Equation Regression
=======
# pySISSO: A Python Implementation of Sure Independence Screening and Sparsifying Operator
>>>>>>> 9218fba8

<img src="src/discover_logo_1.png" alt="Logo" width="220" align="left" style="margin-right: 20px;"/>

**DISCOVER** is a modern, Python-native implementation of the *Data-Informed Symbolic Combination of Operators for Variable Equation Regression* (DISCOVER) method — a powerful machine learning framework for discovering predictive, interpretable models and descriptors from large feature spaces.  

This implementation is designed for **ease of use, extensibility, and performance**, incorporating modern best practices and algorithmic enhancements.  

This tool is ideal for **researchers and data scientists** in materials science, chemistry, and other scientific domains who need to find physically meaningful relationships in their data.

<<<<<<< HEAD
=======
![Parity Plot Example](https://i.imgur.com/g8iVv4v.png)

***
>>>>>>> 9218fba8

## Features

* **Iterative Feature Generation:** Efficiently builds a high-quality feature space by iteratively generating and screening features, avoiding the combinatorial explosion of traditional methods.
* **Multiple Search Strategies:**
    * **Greedy Search:** A fast, iterative approach.
    * **Brute-Force:** Exhaustively finds the best model for low-dimensional problems.
    * **SISSO++:** A highly efficient, breadth-first search using QR decomposition.
    * **Orthogonal Matching Pursuit (OMP):** A robust greedy method for regression.
    * **MIQP (Gurobi):** Provably finds the optimal L0-norm model (requires Gurobi license).
* **Diverse Machine Learning Tasks:**
    * **Regression:** Linear (Ridge), Robust (Huber), and Multi-Task models.
    * **Classification:** Logistic Regression, Support Vector Machines (SVM), and Convex Hull-based classifiers.
* **GPU Acceleration:** Leverages NVIDIA (CUDA) and Apple Silicon (MPS) GPUs for significant speedups in feature screening and model fitting.
* **Advanced Analytics & Visualization:** Includes a suite of tools for model interpretation, such as feature importance, partial dependence plots, and a dedicated script for generating publication-quality parity plots.
* **Unit-Aware Feature Engineering:** Uses the `pint` library to prevent the creation of physically nonsensical features by enforcing unit consistency.

## Installation

1.  **Clone the Repository:**
    ```bash
    git clone <your-repository-url>
    cd <repository-name>
    ```

2.  **Create a Virtual Environment (Recommended):**
    ```bash
    python -m venv venv
    source venv/bin/activate  # On Windows, use `venv\Scripts\activate`
    ```

3.  **Install Dependencies:**
    The required packages are listed in `requirements.txt`. You can install them using pip.

    ```bash
    pip install pandas numpy sympy scikit-learn matplotlib seaborn joblib
    ```

4.  **Optional Installations:**
    * **For GPU Acceleration (NVIDIA):**
        ```bash
        pip install cupy-cudaXX  # Replace XX with your CUDA version (e.g., 118 for CUDA 11.8)
        ```
    * **For MIQP Search:**
        ```bash
        pip install gurobipy
        ```
        *Note: Gurobi is a commercial solver and requires a license.*
    * **For Unit-Awareness:**
        ```bash
        pip install pint
        ```

## Quick Start: Running an Analysis

Running an analysis is straightforward. You only need to modify a single JSON configuration file and then execute the main script.

### Step 1: Prepare Your Data

Ensure your data is in a single **CSV file**. The file should contain all primary features and the target property you want to predict in distinct columns.

### Step 2: Edit the Configuration File

Open `config.json`. This file controls every aspect of the DISCOVER run. For a quick start, you only need to change these key parameters:

* `"data_file"`: Set this to the path of your CSV data file (e.g., `"my_data.csv"`).
* `"property_key"`: The exact name of the column in your CSV that contains the target property (e.g., `"Target_U (eV)"`).
* `"workdir"`: The name of the directory where all results will be saved (e.g., `"my_first_run"`).
* `"task_type"`: The type of machine learning task. Common choices are:
    * `"regression"` (for predicting a continuous value)
    * `"classification_logreg"` (for predicting categories)
* `"max_D"`: The maximum dimension (number of features) for the final models you want to search for. A good starting point is `3`.

Here is a minimal example:

**`config.json`**
```json
{
  "data_file": "Sample_Dataset.csv",
  "property_key": "Target_U (eV)",
  "workdir": "discover_output",
  "task_type": "regression",
  "max_D": 3,
  "op_rules": [
    {"op": "add"}, {"op": "sub"}, {"op": "mul"}, {"op": "div"},
    {"op": "sqrt"}, {"op": "sq"}
  ],
  "search_strategy": "greedy",
  "selection_method": "cv",
  "cv": 5
}

### Step 3: Run the Analysis

Execute `run_discover.py` from your terminal, passing the configuration file as the argument:

```bash
python run_discover.py config.json
```

The script will start, display progress, and save all outputs—including models, plots, and summary reports—into the directory specified by `workdir`. The final, best model will be printed to the console.

## Advanced Usage and Analytics

### Customizing the `config.json`

The `config.json` file offers deep control over the analysis. Here are some key sections to explore for advanced use:

  * **Feature-Space Construction (`op_rules`, `depth`):**

      * `"depth"`: Controls the recursion depth for creating new features. Higher values create more complex features but increase computation time.
      * `"op_rules"`: A list of mathematical operators to use. You can prune the list to enforce physical constraints or add advanced operators.

  * **Search and Selection (`search_strategy`, `selection_method`):**

      * `"search_strategy"`: Choose from `"greedy"`, `"sisso++"`, `"omp"`, or `"brute_force"` to balance speed and accuracy.
      * `"selection_method"`: How to pick the best model dimension. Use `"cv"` (cross-validation), `"bootstrap"`, `"aic"`, or `"bic"`.

  * **Model and Validation (`loss`, `alpha`, `cv`):**

      * `"loss"`: For regression, choose between `"l2"` (standard Ridge) or `"huber"` (robust to outliers).
      * `"alpha"`: The regularization strength for the linear model.
      * `"cv"`: The number of folds for cross-validation. Use `-1` for Leave-One-Out CV.

### Plotting and Interpreting Results with `plot_results.py`

After a run is complete, you can use the `plot_results.py` utility to generate publication-quality parity plots and other analyses.

**1. Plot the Best Model for All Dimensions:**
This creates a grid of parity plots, one for the best-found model at each dimension.

```bash
python plot_results.py <workdir> <data_file> 
```

  * **`<workdir>`**: The output directory from your `run_discover.py` run.
  * **`<data_file>`**: The original data file used for the run.
  * **`<your_target_name>`**: The name of your target property column.

**Example:**

```bash
python plot_results.py discover_output train.csv "
```

This saves `parity_best_allD.png` in the `discover_output` directory.

**2. Plot a Specific DISCOVER Model:**
Generate a parity plot for a specific model dimension (`-D`).

```bash
python plot_results.py <workdir> <data_file>  --mode discover -D 2
```

This command will generate a plot for the 2-dimensional model and save it as `parity_discover_D2.png`.

**3. Plot Top SIS Candidates:**
Analyze the performance of the best individual features (1D models) found by Sure Independence Screening.

```bash
python plot_results.py <workdir> <data_file>  --mode sis --top 3
```

This command plots the top 6 features and saves the figure as `parity_sis_top6.png`.

## Code Structure

The project is organized into several modules, each with a specific responsibility:

  * `run_discover.py`: The main command-line interface to drive the analysis.
  * `config.json`: The central configuration file for setting up a run.
  * `discover/`: The main package directory.
      * `models.py`: Contains the primary user-facing `DISCOVER` classes, which orchestrate the entire workflow.
      * `features.py`: Handles the generation of the feature space from primary features and mathematical operators.
      * `search.py`: Implements the different search strategies (Greedy, SISSO++, OMP, etc.).
      * `scoring.py`: Contains functions for model evaluation, cross-validation, and SIS.
      * `utils.py`: Provides helper functions for plotting, saving results, and formatting formulas.
      * `constants.py`: Defines global constants used throughout the package.
  * `plot_results.py`: A standalone utility for visualizing the results after a run is complete.

This modular structure makes the code easier to understand, maintain, and extend.<|MERGE_RESOLUTION|>--- conflicted
+++ resolved
@@ -1,9 +1,6 @@
 
-<<<<<<< HEAD
+
 # DISCOVER: A Python Implementation of Data-Informed Symbolic Combination of Operators for Variable Equation Regression
-=======
-# pySISSO: A Python Implementation of Sure Independence Screening and Sparsifying Operator
->>>>>>> 9218fba8
 
 <img src="src/discover_logo_1.png" alt="Logo" width="220" align="left" style="margin-right: 20px;"/>
 
@@ -13,12 +10,6 @@
 
 This tool is ideal for **researchers and data scientists** in materials science, chemistry, and other scientific domains who need to find physically meaningful relationships in their data.
 
-<<<<<<< HEAD
-=======
-![Parity Plot Example](https://i.imgur.com/g8iVv4v.png)
-
-***
->>>>>>> 9218fba8
 
 ## Features
 
